// ignore_for_file: use_build_context_synchronously

import 'package:flutter/material.dart';
import 'package:insta_assets_picker/insta_assets_picker.dart';
import 'package:insta_assets_picker/src/widget/insta_asset_picker_delegate.dart';
import 'package:wechat_assets_picker/wechat_assets_picker.dart';

const _kGridCount = 4;
const _kInitializeDelayDuration = Duration(milliseconds: 250);

class InstaAssetPicker {
  InstaAssetPickerBuilder? builder;

  void dispose() {
    builder?.dispose();
  }

<<<<<<< HEAD
  /// Request the current [PermissionState] of required permissions.
  ///
  /// Throw an error if permissions are unauthorized.
  /// Since the exception is thrown from the MethodChannel it cannot be caught by a try/catch
  ///
  /// check `AssetPickerDelegate.permissionCheck()` from flutter_wechat_assets_picker package for more information.
  static Future<PermissionState> _permissionCheck() =>
      AssetPicker.permissionCheck();

  /// Open a [ScaffoldMessenger] describing the reason why the picker cannot be opened.
  static void _openErrorPermission(
    BuildContext context,
    AssetPickerTextDelegate textDelegate,
    Function(BuildContext, String)? customHandler,
  ) {
    final defaultDescription =
        '${textDelegate.unableToAccessAll}\n${textDelegate.goToSystemSettings}';

    if (customHandler != null) {
      customHandler(context, defaultDescription);
    } else {
      ScaffoldMessenger.of(context).showSnackBar(
        SnackBar(content: Text(defaultDescription)),
      );
    }
  }
=======
  /// Build a [ThemeData] with the given [themeColor] for the picker.
  ///
  /// check `AssetPickerDelegate.themeData()` from flutter_wechat_assets_picker package for more information.
  static ThemeData themeData(Color? themeColor, {bool light = false}) =>
      AssetPicker.themeData(themeColor, light: light);
>>>>>>> 453cfca3

  /// When using `restorableAssetsPicker` function, the picker's state is preserved even after pop
  ///
  /// ⚠️ [InstaAssetPicker] and [provider] must be disposed manually
  ///
  /// Set [useRootNavigator] to determine
  /// whether the picker route should use the root [Navigator].
  ///
  /// By extending the [AssetPickerPageRoute], users can customize the route
  /// and use it with the [pageRouteBuilder].
  ///
  /// Set [onPermissionDenied] to manually handle the denied permission error.
  /// The default behavior is to open a [ScaffoldMessenger].
  ///
  /// Those arguments are used by [InstaAssetPickerBuilder]
  ///
  /// - Set [provider] of type [DefaultAssetPickerProvider] to specifies picker options.
  /// This argument is required.
  ///
  /// - Set [gridCount] to specifies the number of assets in the cross axis.
  /// Defaults to [_kGridCount], like instagram.
  ///
  /// - Set [pickerTheme] to specifies the theme to apply to the picker.
  /// It is by default initialized with the `primaryColor` of the context theme.
  ///
  /// - Set [textDelegate] to specifies the language to apply to the picker.
  /// Default is the locale language from the context.
  ///
  /// - Set [title] to specifies the text title in the picker [AppBar].
  ///
  /// - Set [closeOnComplete] to specifies if the picker should be closed
  /// after assets selection confirmation.
  ///
  /// - Set [isSquareDefaultCrop] to specifies if the crop view should be initialized
  /// on square mode.
  /// Defaults to `false`, like instagram.
  ///
  /// - The [onCompleted] callback is called when the assets selection is confirmed.
  /// It will as argument a [Stream] with exportation details [InstaAssetsExportDetails].
  ///
  /// - Set [loadingIndicatorBuilder] to specifies the loader indicator
  /// to display in the picker.
  Future<List<AssetEntity>?> restorableAssetsPicker(
    BuildContext context, {
    Key? key,
    bool useRootNavigator = true,
    AssetPickerPageRouteBuilder<List<AssetEntity>>? pageRouteBuilder,
    Function(BuildContext context, String delegateDescription)?
        onPermissionDenied,

    /// InstaAssetPickerBuilder options
    int gridCount = _kGridCount,
    required DefaultAssetPickerProvider provider,
    ThemeData? pickerTheme,
    AssetPickerTextDelegate? textDelegate,
    String? title,
    bool closeOnComplete = false,
    bool isSquareDefaultCrop = false,
    required Function(Stream<InstaAssetsExportDetails> exportDetails)
        onCompleted,
    Widget Function(BuildContext, bool)? loadingIndicatorBuilder,
  }) async {
    assert(provider.requestType == RequestType.image,
        'Only images can be shown in the picker for now');

    final locale = Localizations.maybeLocaleOf(context);
    final text = textDelegate ?? assetPickerTextDelegateFromLocale(locale);

    PermissionState? ps;
    if (builder == null) {
      try {
        ps = await _permissionCheck();
      } catch (e) {
        _openErrorPermission(context, text, onPermissionDenied);
      }
    }

    builder ??= InstaAssetPickerBuilder(
      initialPermission: ps ?? PermissionState.denied,
      provider: provider,
      title: title,
      gridCount: gridCount,
<<<<<<< HEAD
      pickerTheme:
          pickerTheme ?? AssetPicker.themeData(Theme.of(context).primaryColor),
      locale: locale,
=======
      pickerTheme: pickerTheme ?? themeData(Theme.of(context).primaryColor),
      locale: Localizations.maybeLocaleOf(context),
>>>>>>> 453cfca3
      keepScrollOffset: true,
      textDelegate: text,
      loadingIndicatorBuilder: loadingIndicatorBuilder,
      closeOnComplete: closeOnComplete,
      isSquareDefaultCrop: isSquareDefaultCrop,
      onCompleted: onCompleted,
    );

    return AssetPicker.pickAssetsWithDelegate(
      context,
      delegate: builder!,
      useRootNavigator: useRootNavigator,
      pageRouteBuilder: pageRouteBuilder,
    );
  }

  /// Pick assets with the given arguments.
  ///
  /// Set [useRootNavigator] to determine
  /// whether the picker route should use the root [Navigator].
  ///
  /// By extending the [AssetPickerPageRoute], users can customize the route
  /// and use it with the [pageRouteBuilder].
  ///
  /// Set [onPermissionDenied] to manually handle the denied permission error.
  /// The default behavior is to open a [ScaffoldMessenger].
  ///
  /// Those arguments are used by [InstaAssetPickerBuilder]
  ///
  /// - Set [gridCount] to specifies the number of assets in the cross axis.
  /// Defaults to [_kGridCount], like instagram.
  ///
  /// - Set [pickerTheme] to specifies the theme to apply to the picker.
  /// It is by default initialized with the `primaryColor` of the context theme.
  ///
  /// - Set [textDelegate] to specifies the language to apply to the picker.
  /// Default is the locale language from the context.
  ///
  /// - Set [title] to specifies the text title in the picker [AppBar].
  ///
  /// - Set [closeOnComplete] to specifies if the picker should be closed
  /// after assets selection confirmation.
  ///
  /// - Set [isSquareDefaultCrop] to specifies if the crop view should be initialized
  /// on square mode.
  /// Defaults to `false`, like instagram.
  ///
  /// - The [onCompleted] callback is called when the assets selection is confirmed.
  /// It will as argument a [Stream] with exportation details [InstaAssetsExportDetails].
  ///
  /// - Set [loadingIndicatorBuilder] to specifies the loader indicator
  /// to display in the picker.
  ///
  /// Those arguments are used by [DefaultAssetPickerProvider]
  ///
  /// - Set [selectedAssets] to specifies which assets to preselect when the
  /// picker is opened.
  ///
  /// - Set [maxAssets] to specifies the maximum of assets that can be selected
  /// Defaults to [defaultMaxAssetsCount].
  ///
  /// - Set [pageSize] to specifies the quantity of assets to display in a single page.
  /// Defaults to [defaultAssetsPerPage].
  ///
  /// - Set [pathThumbnailSize] to specifies the album thumbnail size in the albums list
  /// Defaults to [defaultPathThumbnailSize].
  ///
  /// - Set [sortPathDelegate] to specifies the order of the assets
  /// Defaults to [SortPathDelegate.common].
  ///
  /// - Set [sortPathsByModifiedDate] to specifies
  /// whether the modified_date can be used in the sort delegate.
  /// Defaults to `false`.
  ///
  /// - Set [filterOptions] to specifies the rules to include/exclude assets from the list
  ///
  /// - Set [initializeDelayDuration] to specifies the delay before loading the assets
  /// Defaults to [_kInitializeDelayDuration].
  static Future<List<AssetEntity>?> pickAssets(
    BuildContext context, {
    Key? key,
    bool useRootNavigator = true,
    AssetPickerPageRouteBuilder<List<AssetEntity>>? pageRouteBuilder,
    Function(BuildContext context, String delegateDescription)?
        onPermissionDenied,

    /// InstaAssetPickerBuilder options
    int gridCount = _kGridCount,
    ThemeData? pickerTheme,
    AssetPickerTextDelegate? textDelegate,
    String? title,
    bool closeOnComplete = false,
    bool isSquareDefaultCrop = false,
    required Function(Stream<InstaAssetsExportDetails> exportDetails)
        onCompleted,
    Widget Function(BuildContext, bool)? loadingIndicatorBuilder,

    /// DefaultAssetPickerProvider options
    List<AssetEntity>? selectedAssets,
    int maxAssets = defaultMaxAssetsCount,
    int pageSize = defaultAssetsPerPage,
    ThumbnailSize pathThumbnailSize = defaultPathThumbnailSize,
    SortPathDelegate<AssetPathEntity>? sortPathDelegate =
        SortPathDelegate.common,
    bool sortPathsByModifiedDate = false,
    FilterOptionGroup? filterOptions,
    Duration initializeDelayDuration = _kInitializeDelayDuration,
  }) async {
    final DefaultAssetPickerProvider provider = DefaultAssetPickerProvider(
      selectedAssets: selectedAssets,
      maxAssets: maxAssets,
      pageSize: pageSize,
      pathThumbnailSize: pathThumbnailSize,
      requestType: RequestType.image,
      sortPathDelegate: sortPathDelegate,
      sortPathsByModifiedDate: sortPathsByModifiedDate,
      filterOptions: filterOptions,
      initializeDelayDuration: initializeDelayDuration,
    );

    final locale = Localizations.maybeLocaleOf(context);
    final text = textDelegate ?? assetPickerTextDelegateFromLocale(locale);

    PermissionState? ps;
    try {
      ps = await _permissionCheck();
    } catch (e) {
      _openErrorPermission(context, text, onPermissionDenied);
    }

    final InstaAssetPickerBuilder builder = InstaAssetPickerBuilder(
      initialPermission: ps ?? PermissionState.denied,
      provider: provider,
      title: title,
      gridCount: gridCount,
<<<<<<< HEAD
      pickerTheme:
          pickerTheme ?? AssetPicker.themeData(Theme.of(context).primaryColor),
      locale: locale,
=======
      pickerTheme: pickerTheme ?? themeData(Theme.of(context).primaryColor),
      locale: Localizations.maybeLocaleOf(context),
>>>>>>> 453cfca3
      keepScrollOffset: false,
      textDelegate: text,
      loadingIndicatorBuilder: loadingIndicatorBuilder,
      closeOnComplete: closeOnComplete,
      isSquareDefaultCrop: isSquareDefaultCrop,
      onCompleted: onCompleted,
    );

    return AssetPicker.pickAssetsWithDelegate(
      context,
      delegate: builder,
      useRootNavigator: useRootNavigator,
      pageRouteBuilder: pageRouteBuilder,
    );
  }
}<|MERGE_RESOLUTION|>--- conflicted
+++ resolved
@@ -15,7 +15,6 @@
     builder?.dispose();
   }
 
-<<<<<<< HEAD
   /// Request the current [PermissionState] of required permissions.
   ///
   /// Throw an error if permissions are unauthorized.
@@ -42,13 +41,12 @@
       );
     }
   }
-=======
+
   /// Build a [ThemeData] with the given [themeColor] for the picker.
   ///
   /// check `AssetPickerDelegate.themeData()` from flutter_wechat_assets_picker package for more information.
   static ThemeData themeData(Color? themeColor, {bool light = false}) =>
       AssetPicker.themeData(themeColor, light: light);
->>>>>>> 453cfca3
 
   /// When using `restorableAssetsPicker` function, the picker's state is preserved even after pop
   ///
@@ -131,14 +129,8 @@
       provider: provider,
       title: title,
       gridCount: gridCount,
-<<<<<<< HEAD
-      pickerTheme:
-          pickerTheme ?? AssetPicker.themeData(Theme.of(context).primaryColor),
+      pickerTheme: pickerTheme ?? themeData(Theme.of(context).primaryColor),
       locale: locale,
-=======
-      pickerTheme: pickerTheme ?? themeData(Theme.of(context).primaryColor),
-      locale: Localizations.maybeLocaleOf(context),
->>>>>>> 453cfca3
       keepScrollOffset: true,
       textDelegate: text,
       loadingIndicatorBuilder: loadingIndicatorBuilder,
@@ -274,14 +266,8 @@
       provider: provider,
       title: title,
       gridCount: gridCount,
-<<<<<<< HEAD
-      pickerTheme:
-          pickerTheme ?? AssetPicker.themeData(Theme.of(context).primaryColor),
+      pickerTheme: pickerTheme ?? themeData(Theme.of(context).primaryColor),
       locale: locale,
-=======
-      pickerTheme: pickerTheme ?? themeData(Theme.of(context).primaryColor),
-      locale: Localizations.maybeLocaleOf(context),
->>>>>>> 453cfca3
       keepScrollOffset: false,
       textDelegate: text,
       loadingIndicatorBuilder: loadingIndicatorBuilder,
